--- conflicted
+++ resolved
@@ -124,7 +124,9 @@
         self._stages[name] = stage
         return self
 
-<<<<<<< HEAD
+    def get_stage(self, stage_name):
+        return self._stages.get(stage_name)
+
     def append_stage_concurrently(self, name, stage_class, args=[], kwargs={}, concurrency=0, use_threads=False):
         self._check_stage_name(name)
         if concurrency > 0:
@@ -148,10 +150,6 @@
         if name not in self._stage_executors or self._stage_executors[name] is None:
             self._stage_executors[name] = ProcessPoolExecutor(max_workers=self._concurrencies.get(name, 1))
         return self._stage_executors[name]
-=======
-    def get_stage(self, stage_name):
-        return self._stages.get(stage_name)
->>>>>>> 1205a893
 
     def _process(self, stage, stage_name, item):
         time1 = time.time()
